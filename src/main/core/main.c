/*
 * The Shadow Simulator
 * Copyright (c) 2010-2011, Rob Jansen
 * See LICENSE for licensing information
 */

#ifndef _GNU_SOURCE
#define _GNU_SOURCE
#endif
#include <dlfcn.h>
#include <glib.h>
#include <signal.h>
#include <stdio.h>
#include <stdlib.h>
#include <unistd.h>

#include "main/core/logger/shadow_logger.h"
#include "main/core/master.h"
#include "main/core/support/configuration.h"
#include "main/core/support/options.h"
#include "main/host/affinity.h"
#include "main/utility/utility.h"
#include "main/shmem/shmem_cleanup.h"
#include "igraph_version.h"
#include "shd-config.h"
#include "support/logger/logger.h"
#include "main/bindings/c/bindings.h"

static Master* shadowMaster;

static void _main_logEnvironment(gchar** argv, gchar** envv) {
    /* log all args */
    if(argv) {
        for(gint i = 0; argv[i] != NULL; i++) {
            message("arg: %s", argv[i]);
        }
    }

    /* log some useful environment variables at message, the rest at debug */
    if(envv) {
        for(gint i = 0; envv[i] != NULL; i++) {
            if(!g_ascii_strncasecmp(envv[i], "LD_PRELOAD", 10) ||
                    !g_ascii_strncasecmp(envv[i], "SHADOW_SPAWNED", 14) ||
                    !g_ascii_strncasecmp(envv[i], "LD_STATIC_TLS_EXTRA", 19) ||
                    !g_ascii_strncasecmp(envv[i], "G_DEBUG", 7) ||
                    !g_ascii_strncasecmp(envv[i], "G_SLICE", 7)) {
                message("env: %s", envv[i]);
            } else {
                debug("env: %s", envv[i]);
            }
        }
    }
}

static gint _main_helper(Options* options) {
    /* start off with some status messages */
#if defined(IGRAPH_VERSION)
    gint igraphMajor = -1, igraphMinor = -1, igraphPatch = -1;
    igraph_version(NULL, &igraphMajor, &igraphMinor, &igraphPatch);

    gchar* startupStr = g_strdup_printf("Starting %s with GLib v%u.%u.%u and IGraph v%i.%i.%i",
            SHADOW_VERSION_STRING,
            (guint)GLIB_MAJOR_VERSION, (guint)GLIB_MINOR_VERSION, (guint)GLIB_MICRO_VERSION,
            igraphMajor, igraphMinor, igraphPatch);
#else
    gchar* startupStr = g_strdup_printf("Starting %s with GLib v%u.%u.%u (IGraph version not available)",
            SHADOW_VERSION_STRING,
            (guint)GLIB_MAJOR_VERSION, (guint)GLIB_MINOR_VERSION, (guint)GLIB_MICRO_VERSION);
#endif

    message("%s", startupStr);
    /* avoid logging the message to stderr twice (only log if this is not a relaunch) */
    if(g_getenv("SHADOW_SPAWNED") == NULL) {
        g_printerr("** %s\n", startupStr);
    }
    g_free(startupStr);

    message(SHADOW_BUILD_STRING);
    message(SHADOW_INFO_STRING);
    message("logging current startup arguments and environment");

    gchar** envlist = g_get_environ();
    gchar** arglist = g_strsplit(options_getArgumentString(options), " ", 0);
    _main_logEnvironment(arglist, envlist);
    g_strfreev(arglist);
    g_strfreev(envlist);

    /* check if we need to setup a valgrind environment and relaunch */
    if(g_getenv("SHADOW_SPAWNED") == NULL && options_doRunValgrind(options)) {
        message("shadow will automatically adjust valgrind environment and relaunch");

        /* now start to set up the environment */
        gchar** envlist = g_get_environ();
        GString* commandBuffer = g_string_new(options_getArgumentString(options));

        if(!envlist || !commandBuffer) {
            critical("there was a problem loading existing environment");
            return EXIT_FAILURE;
        }

        message("setting up environment for valgrind");

        /* make glib friendlier to valgrind */
        envlist = g_environ_setenv(envlist, "G_DEBUG", "gc-friendly", 0);
        envlist = g_environ_setenv(envlist, "G_SLICE", "always-malloc", 0);

        /* add the valgrind command and some default options */
        g_string_prepend(commandBuffer,
                        "valgrind --leak-check=full --show-reachable=yes --track-origins=yes --trace-children=yes --log-file=shadow-valgrind-%p.log --error-limit=no ");

        /* keep track that we are relaunching shadow */
        envlist = g_environ_setenv(envlist, "SHADOW_SPAWNED", "TRUE", 1);

        gchar* command = g_string_free(commandBuffer, FALSE);
        gchar** arglist = g_strsplit(command, " ", 0);
        g_free(command);

        message("environment was updated; shadow is relaunching now with new environment");

        ShadowLogger* logger = shadow_logger_getDefault();
        if(logger) {
            shadow_logger_setDefault(NULL);
            shadow_logger_unref(logger);
        }

        /* execvpe only returns if there is an error, otherwise the current process
         * image is replaced with a new process */
        gint returnValue = execvpe(arglist[0], arglist, envlist);

        /* cleanup */
        if(envlist) {
            g_strfreev(envlist);
        }
        if(arglist) {
            g_strfreev(arglist);
        }

        critical("** Error %i while re-launching shadow process: %s", returnValue, g_strerror(returnValue));
        return EXIT_FAILURE;
    }

    message("startup checks passed, we are ready to start simulation");

    /* pause for debugger attachment if the option is set */
    if(options_doRunDebug(options)) {
        gint pid = (gint)getpid();
        message("Pausing with SIGTSTP to enable debugger attachment (pid %i)", pid);
        g_printerr("** Pausing with SIGTSTP to enable debugger attachment (pid %i)\n", pid);
        raise(SIGTSTP);
        message("Resuming now");
    }

    /* allocate and initialize our main simulation driver */
    gint returnCode = 0;
    shadowMaster = master_new(options);

    if(shadowMaster) {
        /* run the simulation */
        returnCode = master_run(shadowMaster);

        /* cleanup */
        master_free(shadowMaster);
        shadowMaster = NULL;
    }

    message("%s simulation was shut down cleanly, returning code %i", SHADOW_VERSION_STRING, returnCode);
    return returnCode;
}

gint main_runShadow(gint argc, gchar* argv[]) {

    /* check the compiled GLib version */
    if (!GLIB_CHECK_VERSION(2, 32, 0)) {
        g_printerr("** GLib version 2.32.0 or above is required but Shadow was compiled against version %u.%u.%u\n",
            (guint)GLIB_MAJOR_VERSION, (guint)GLIB_MINOR_VERSION, (guint)GLIB_MICRO_VERSION);
        return EXIT_FAILURE;
    }

    if(GLIB_MAJOR_VERSION == 2 && GLIB_MINOR_VERSION == 40) {
        g_printerr("** You compiled against GLib version %u.%u.%u, which has bugs known to break Shadow. Please update to a newer version of GLib.\n",
                    (guint)GLIB_MAJOR_VERSION, (guint)GLIB_MINOR_VERSION, (guint)GLIB_MICRO_VERSION);
        return EXIT_FAILURE;
    }

    /* check the that run-time GLib matches the compiled version */
    const gchar* mismatch = glib_check_version(GLIB_MAJOR_VERSION, GLIB_MINOR_VERSION, GLIB_MICRO_VERSION);
    if(mismatch) {
        g_printerr("** The version of the run-time GLib library (%u.%u.%u) is not compatible with the version against which Shadow was compiled (%u.%u.%u). GLib message: '%s'\n",
        glib_major_version, glib_minor_version, glib_micro_version,
        (guint)GLIB_MAJOR_VERSION, (guint)GLIB_MINOR_VERSION, (guint)GLIB_MICRO_VERSION,
        mismatch);
        return EXIT_FAILURE;
    }

    /* unblock all signals in shadow and child processes since cmake's ctest blocks SIGTERM (and
     * maybe others) */
    sigset_t new_sig_set;
    sigemptyset(&new_sig_set);
    sigprocmask(SIG_SETMASK, &new_sig_set, NULL);

    /* parse the options from the command line */
    gchar* cmds = g_strjoinv(" ", argv);
    gchar** cmdv = g_strsplit(cmds, " ", 0);
    g_free(cmds);
    Options* options = options_new(argc, cmdv);
    g_strfreev(cmdv);
    if(!options) {
        return EXIT_FAILURE;
    }

    // If we are just printing the version or running a cleanup+exit,
    // then print the version, cleanup if requested, and exit with success.
    if (options_doRunPrintVersion(options) ||
        options_shouldExitAfterShmCleanup(options)) {
        g_printerr("%s running GLib v%u.%u.%u and IGraph v%s\n%s\n%s\n",
                SHADOW_VERSION_STRING,
                (guint)GLIB_MAJOR_VERSION, (guint)GLIB_MINOR_VERSION, (guint)GLIB_MICRO_VERSION,
#if defined(IGRAPH_VERSION)
                IGRAPH_VERSION,
#else
                "(n/a)",
#endif
                SHADOW_BUILD_STRING,
                SHADOW_INFO_STRING);

        if (options_shouldExitAfterShmCleanup(options)) {
            shmemcleanup_tryCleanup();
        }

        options_free(options);
        return EXIT_SUCCESS;
    }

    /* start up the logging subsystem to handle all future messages */
    ShadowLogger* shadowLogger =
        shadow_logger_new(options_getLogLevel(options));
    shadow_logger_setDefault(shadowLogger);
    rust_logging_init();

    /* disable buffering during startup so that we see every message immediately in the terminal */
    shadow_logger_setEnableBuffering(shadowLogger, FALSE);

<<<<<<< HEAD
    // before we run the simluation, clean up any orphaned shared memory
    shmemcleanup_tryCleanup();
=======
    if (options_getCPUPinning(options)) {
        int rc = affinity_initPlatformInfo();
        if (rc) {
            abort();
        }
    }
>>>>>>> d2fc305e

    gint returnCode = _main_helper(options);

    options_free(options);
    ShadowLogger* logger = shadow_logger_getDefault();
    if(logger) {
        shadow_logger_setDefault(NULL);
        shadow_logger_unref(logger);
    }

    g_printerr("** Stopping Shadow, returning code %i (%s)\n", returnCode, (returnCode == 0) ? "success" : "error");
    return returnCode;
}<|MERGE_RESOLUTION|>--- conflicted
+++ resolved
@@ -240,17 +240,15 @@
     /* disable buffering during startup so that we see every message immediately in the terminal */
     shadow_logger_setEnableBuffering(shadowLogger, FALSE);
 
-<<<<<<< HEAD
     // before we run the simluation, clean up any orphaned shared memory
     shmemcleanup_tryCleanup();
-=======
+    
     if (options_getCPUPinning(options)) {
         int rc = affinity_initPlatformInfo();
         if (rc) {
             abort();
         }
     }
->>>>>>> d2fc305e
 
     gint returnCode = _main_helper(options);
 
