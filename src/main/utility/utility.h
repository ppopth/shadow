/*
 * The Shadow Simulator
 * Copyright (c) 2010-2011, Rob Jansen
 * See LICENSE for licensing information
 */

#ifndef SHD_UTILITY_H_
#define SHD_UTILITY_H_

#include <glib.h>
#include <stdio.h>
#include <netinet/in.h>

#include "main/core/support/definitions.h"

#ifdef DEBUG
#define utility_assert(expr) \
do { \
    if G_LIKELY (expr) { \
        ; \
    } else { \
        utility_handleError(__FILE__, __LINE__, G_STRFUNC, #expr); \
    } \
} while (0)
#else
#define utility_assert(expr)
#endif

#ifdef DEBUG
/**
 * Memory magic for assertions that memory has not been freed. The idea behind
 * this approach is to declare a value in each struct using MAGIC_DECLARE,
 * define it using MAGIC_INIT during object creation, and clear it during
 * cleanup using MAGIC_CLEAR. Any time the object is referenced, we can check
 * the magic value using MAGIC_ASSERT. If the assert fails, there is a bug.
 *
 * In general, this should only be used in DEBUG mode. Once we are somewhat
 * convinced on Shadow's stability (for releases), these macros will do nothing.
 *
 * MAGIC_VALUE is an arbitrary value.
 *
 * @todo add #ifdef DEBUG
 */
#define MAGIC_VALUE 0xAABBCCDD

/**
 * Declare a member of a struct to hold a MAGIC_VALUE. This should be placed in
 * the declaration of a struct, generally as the last member of the struct.
 */
#define MAGIC_DECLARE guint magic

/**
 * Initialize a value declared with MAGIC_DECLARE to MAGIC_VALUE. This is useful
 * for initializing the magic value in a struct initializer.
 */
<<<<<<< HEAD
#define MAGIC_INITIALIZER .magic = MAGIC_VALUE,

/**
 * Initialize a value declared with MAGIC_DECLARE to MAGIC_VALUE. This is useful
 * for initializing the magic value in an independent statement.
 */
=======
>>>>>>> 5b8b1097
#define MAGIC_INIT(object) (object)->magic = MAGIC_VALUE

/**
 * Assert that a struct declared with MAGIC_DECLARE and initialized with
 * MAGIC_INIT still holds the value MAGIC_VALUE.
 */
#define MAGIC_ASSERT(object)                                                   \
    utility_assert((object) && ((object)->magic == MAGIC_VALUE))

/**
 * CLear a magic value. Future assertions with MAGIC_ASSERT will fail.
 */
#define MAGIC_CLEAR(object) object->magic = 0
#else
#define MAGIC_VALUE
#define MAGIC_DECLARE
#define MAGIC_INITIALIZER
#define MAGIC_INIT(object)
#define MAGIC_ASSERT(object)
#define MAGIC_CLEAR(object)
#endif

guint utility_ipPortHash(in_addr_t ip, in_port_t port);
guint utility_int16Hash(gconstpointer value);
gboolean utility_int16Equal(gconstpointer value1, gconstpointer value2);
gint utility_doubleCompare(const gdouble* value1, const gdouble* value2, gpointer userData);
gint utility_simulationTimeCompare(const SimulationTime* value1, const SimulationTime* value2,
        gpointer userData);
gchar* utility_getHomePath(const gchar* path);
guint utility_getRawCPUFrequency(const gchar* freqFilename);
gboolean utility_isRandomPath(const gchar* path);

gboolean utility_removeAll(const gchar* path);
gboolean utility_copyAll(const gchar* srcPath, const gchar* dstPath);

GString* utility_getFileContents(const gchar* fileName);
gchar* utility_getNewTemporaryFilename(const gchar* templateStr);
gboolean utility_copyFile(const gchar* fromPath, const gchar* toPath);

<<<<<<< HEAD
gchar* utility_strvToNewStr(gchar** strv);

void utility_handleError(const gchar* file, gint line, const gchar* funtcion, const gchar* message);
=======
_Noreturn void utility_handleError(const gchar* file, gint line,
                                   const gchar* funtcion, const gchar* message);
>>>>>>> 5b8b1097

/* Converts millis milliseconds to a timespec with the corresponding number
 * of seconds and nanoseconds. */
struct timespec utility_timespecFromMillis(int64_t millis);

/* If a process exited by a signal, use this return code. */
int return_code_for_signal(int signal);

#endif /* SHD_UTILITY_H_ */<|MERGE_RESOLUTION|>--- conflicted
+++ resolved
@@ -53,15 +53,12 @@
  * Initialize a value declared with MAGIC_DECLARE to MAGIC_VALUE. This is useful
  * for initializing the magic value in a struct initializer.
  */
-<<<<<<< HEAD
 #define MAGIC_INITIALIZER .magic = MAGIC_VALUE,
 
 /**
  * Initialize a value declared with MAGIC_DECLARE to MAGIC_VALUE. This is useful
  * for initializing the magic value in an independent statement.
  */
-=======
->>>>>>> 5b8b1097
 #define MAGIC_INIT(object) (object)->magic = MAGIC_VALUE
 
 /**
@@ -101,14 +98,10 @@
 gchar* utility_getNewTemporaryFilename(const gchar* templateStr);
 gboolean utility_copyFile(const gchar* fromPath, const gchar* toPath);
 
-<<<<<<< HEAD
 gchar* utility_strvToNewStr(gchar** strv);
 
-void utility_handleError(const gchar* file, gint line, const gchar* funtcion, const gchar* message);
-=======
 _Noreturn void utility_handleError(const gchar* file, gint line,
                                    const gchar* funtcion, const gchar* message);
->>>>>>> 5b8b1097
 
 /* Converts millis milliseconds to a timespec with the corresponding number
  * of seconds and nanoseconds. */
