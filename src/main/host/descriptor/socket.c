--- conflicted
+++ resolved
@@ -379,18 +379,6 @@
             tracker, &compatSocket, socket->inputBufferLength, socket->inputBufferSize);
     }
 
-<<<<<<< HEAD
-    /* we just added a packet, so we are readable */
-    if(socket->inputBufferLength > 0) {
-        FileSignals signals = 0;
-        if (length > 0) {
-            signals |= FileSignals_TRIGGER_READABLE;
-        }
-        legacyfile_adjustStatus((LegacyFile*)socket, STATUS_FILE_READABLE, TRUE, signals);
-    }
-
-=======
->>>>>>> 73bdff28
     return TRUE;
 }
 
