--- conflicted
+++ resolved
@@ -34,7 +34,6 @@
 #include "timer.h"
 #include "sim.h"
 #include "context.h"
-#include "hash.h"
 
 int vevent_mgr_timer_create(vevent_mgr_tp mgr, int milli_delay, vevent_mgr_timer_callback_fp callback_function, void * cb_arg) {
 	assert(global_sim_context.sim_worker);
@@ -48,12 +47,7 @@
 static void vevent_mgr_init(context_provider_tp p, vevent_mgr_tp mgr) {
 	/* every node needs to init its data */
 	if(mgr != NULL) {
-<<<<<<< HEAD
 		mgr->event_bases = g_queue_new();
-=======
-		mgr->event_bases = list_create();
-		mgr->base_conversion = hashtable_create(10, .9);
->>>>>>> 0d22f4d2
 		mgr->loopexit_fp = NULL;
 		mgr->provider = p;
 	}
@@ -62,22 +56,13 @@
 static void vevent_mgr_uninit(vevent_mgr_tp mgr) {
 	if(mgr != NULL) {
 		/* delete all event bases */
-<<<<<<< HEAD
 		while(g_queue_get_length(mgr->event_bases) > 0) {
 			event_base_tp eb = g_queue_pop_head(mgr->event_bases);
-			vevent_destroy_base(eb);
+			vevent_destroy_base(mgr, eb);
 		}
 
 		g_queue_free(mgr->event_bases);
-=======
-		while(list_get_size(mgr->event_bases) > 0) {
-			event_base_tp eb = list_pop_front(mgr->event_bases);
-			vevent_destroy_base(mgr, eb);
-		}
-
-		list_destroy(mgr->event_bases);
-		hashtable_destroy(mgr->base_conversion);
->>>>>>> 0d22f4d2
+		g_hash_table_destroy(mgr->base_conversion);
 	}
 }
 
@@ -157,7 +142,7 @@
 			if(vev != NULL && vev->event != NULL) {
 				debugf("socket %i waiting for events %s\n", key, vevent_get_event_type_string(mgr, vev->event->ev_events));
 			}
-                        event = event->next;
+            event = event->next;
 		}
 	}
 }
@@ -170,21 +155,14 @@
 		debugf("======Printing all waiting registered events for socket %u======\n", sockd);
 		while(bases != NULL) {
 			event_base_tp eb = bases->data;
-
-<<<<<<< HEAD
-			if(eb != NULL && eb->evbase != NULL) {
-				vevent_base_tp veb = eb->evbase;
+			vevent_base_tp veb = vevent_mgr_convert_base(mgr, eb);
+			
+			if(veb != NULL) {
 				vevent_socket_tp vsd = g_hash_table_lookup(veb->sockets_by_sd, &sockd);
 				vevent_mgr_print_all_cb(sockd, vsd, mgr);
-=======
-			vevent_base_tp veb = vevent_mgr_convert_base(mgr, eb);
-			if(veb != NULL) {
-				vevent_socket_tp vsd = hashtable_get(veb->sockets_by_sd, (unsigned int)sockd);
-				vevent_mgr_print_all_cb(vsd, sockd, mgr);
->>>>>>> 0d22f4d2
 			}
 
-                        bases = bases->next;
+            bases = bases->next;
 		}
 		debugf("======Done printing======\n");
 	}
@@ -197,15 +175,15 @@
 
 		while(bases != NULL) {
 			event_base_tp eb = bases->data;
-
 			vevent_base_tp veb = vevent_mgr_convert_base(mgr, eb);
-			if(veb != NULL) {
+
+			if(veb != NULLL) {
 				debugf("======Printing all waiting registered events======\n");
 				g_hash_table_foreach(veb->sockets_by_sd, (GHFunc)vevent_mgr_print_all_cb, mgr);
 				debugf("======Done printing======\n");
 			}
 
-                        bases = bases->next;
+            bases = bases->next;
 		}
 	}
 }
@@ -229,7 +207,7 @@
 	if(eb != NULL) {
 		/* TODO can we avoid the hash? */
 		unsigned int key = adler32_hash((char*)eb);
-		hashtable_set(mgr->base_conversion, key, veb);
+		g_hash_table_insert(mgr->base_conversion, int_key(key), veb);
 	}
 }
 
@@ -237,7 +215,7 @@
 	if(eb != NULL) {
 		/* TODO can we avoid the hash? */
 		unsigned int key = adler32_hash((char*)eb);
-		hashtable_remove(mgr->base_conversion, key);
+		g_hash_table_remove(mgr->base_conversion, &key);
 	}
 }
 
@@ -245,7 +223,7 @@
 	if(eb != NULL) {
 		/* TODO can we avoid the hash? */
 		unsigned int key = adler32_hash((char*)eb);
-		vevent_base_tp vbase = hashtable_get(mgr->base_conversion, key);
+		vevent_base_tp vbase = g_hash_table_lookup(mgr->base_conversion, &key);
 		return vbase;
 	} else {
 		return NULL;
